--- conflicted
+++ resolved
@@ -1,4 +1,3 @@
-<<<<<<< HEAD
 /* eslint-disable @typescript-eslint/no-explicit-any */
 import { describe, it, expect, vi, beforeEach } from 'vitest';
 import { RunpodImageModel } from './runpod-image-model';
@@ -209,6 +208,38 @@
         negative_prompt: 'bad quality',
       });
     });
+
+    it('should build correct payload for Nano Banana edit (multi-image)', () => {
+      const nanoBananaEditModel = new RunpodImageModel('nano-banana-edit', {
+        provider: 'runpod',
+        baseURL: 'https://api.runpod.ai/v2/nano-banana-edit',
+        headers: () => ({ Authorization: 'Bearer test-key' }),
+        fetch: mockFetch,
+      });
+
+      const images = [
+        'https://example.com/img1.jpg',
+        'https://example.com/img2.jpg',
+        'https://example.com/img3.jpg',
+        'https://example.com/img4.jpg',
+      ];
+
+      const payload = (nanoBananaEditModel as any).buildInputPayload(
+        'Combine these four source images into a single scene',
+        '1328*1328',
+        // seed intentionally omitted to verify default assignment
+        undefined,
+        { images, enable_safety_checker: true }
+      );
+
+      expect(payload).toMatchObject({
+        prompt: 'Combine these four source images into a single scene',
+        size: '1328*1328',
+        seed: -1,
+        images,
+        enable_safety_checker: true,
+      });
+    });
   });
 
   describe('model detection', () => {
@@ -242,281 +273,4 @@
       expect(isKontext).toBe(true);
     });
   });
-});
-=======
-import { describe, it, expect, vi, beforeEach } from 'vitest';
-import { RunpodImageModel } from './runpod-image-model';
-import { InvalidArgumentError } from '@ai-sdk/provider';
-
-const mockFetch = vi.fn();
-
-describe('RunpodImageModel', () => {
-  let model: RunpodImageModel;
-
-  beforeEach(() => {
-    vi.clearAllMocks();
-    model = new RunpodImageModel('qwen/qwen-image', {
-      provider: 'runpod',
-      baseURL: 'https://api.runpod.ai/v2/qwen-image-t2i',
-      headers: () => ({ Authorization: 'Bearer test-key' }),
-      fetch: mockFetch,
-    });
-  });
-
-  describe('model properties', () => {
-    it('should have correct specification version', () => {
-      expect(model.specificationVersion).toBe('v2');
-    });
-
-    it('should have correct provider', () => {
-      expect(model.provider).toBe('runpod');
-    });
-
-    it('should have correct model ID', () => {
-      expect(model.modelId).toBe('qwen/qwen-image');
-    });
-
-    it('should have maxImagesPerCall of 1', () => {
-      expect(model.maxImagesPerCall).toBe(1);
-    });
-  });
-
-  describe('parameter validation', () => {
-    it('should throw error for unsupported aspect ratio', async () => {
-      await expect(
-        model.doGenerate({
-          prompt: 'Test prompt',
-          n: 1,
-          size: undefined,
-          aspectRatio: '16:9', // Unsupported ratio
-          seed: undefined,
-          providerOptions: {},
-          headers: {},
-          abortSignal: undefined,
-        })
-      ).rejects.toThrow(InvalidArgumentError);
-    });
-
-    it('should throw error for unsupported size', async () => {
-      await expect(
-        model.doGenerate({
-          prompt: 'Test prompt',
-          n: 1,
-          size: '1234x1234', // Unsupported size
-          aspectRatio: undefined,
-          seed: undefined,
-          providerOptions: {},
-          headers: {},
-          abortSignal: undefined,
-        })
-      ).rejects.toThrow(InvalidArgumentError);
-    });
-
-    it('should accept supported aspect ratios', () => {
-      // Test that supported ratios don't throw during validation
-      const supportedRatios = ['1:1', '4:3', '3:4'];
-
-      supportedRatios.forEach((ratio) => {
-        expect(() => {
-          // Just test the validation logic, not the full API call
-          if (!['1:1', '4:3', '3:4'].includes(ratio)) {
-            throw new InvalidArgumentError({
-              parameter: 'aspectRatio',
-              value: ratio,
-              message: `Aspect ratio ${ratio} is not supported`,
-            });
-          }
-        }).not.toThrow();
-      });
-    });
-
-    it('should accept supported sizes', () => {
-      // Test that supported sizes don't throw during validation
-      const supportedSizes = [
-        '1328x1328',
-        '1024x768',
-        '512x512',
-        '1536x1536',
-        '2048x2048',
-        '4096x4096',
-      ];
-      const supportedRunpodSizes = [
-        '1328*1328',
-        '1024*768',
-        '512*512',
-        '1536*1536',
-        '2048*2048',
-        '4096*4096',
-      ];
-
-      supportedSizes.forEach((size, _index) => {
-        expect(() => {
-          const runpodSize = size.replace('x', '*');
-          if (!supportedRunpodSizes.includes(runpodSize)) {
-            throw new InvalidArgumentError({
-              parameter: 'size',
-              value: size,
-              message: `Size ${size} is not supported`,
-            });
-          }
-        }).not.toThrow();
-      });
-    });
-  });
-
-  describe('parameter conversion', () => {
-    it('should build correct payload for Qwen models', () => {
-      const qwenModel = new RunpodImageModel('qwen/qwen-image', {
-        provider: 'runpod',
-        baseURL: 'https://api.runpod.ai/v2/qwen-image-t2i',
-        headers: () => ({ Authorization: 'Bearer test-key' }),
-        fetch: mockFetch,
-      });
-
-      // Test the buildInputPayload method (accessing private method for testing)
-      const payload = (qwenModel as any).buildInputPayload(
-        'Test prompt',
-        '1024*768',
-        42,
-        { negative_prompt: 'bad quality', enable_safety_checker: false }
-      );
-
-      expect(payload).toMatchObject({
-        prompt: 'Test prompt',
-        size: '1024*768',
-        seed: 42,
-        negative_prompt: 'bad quality',
-        enable_safety_checker: false,
-      });
-    });
-
-    it('should build correct payload for Flux standard models', () => {
-      const fluxModel = new RunpodImageModel(
-        'black-forest-labs/flux-1-schnell',
-        {
-          provider: 'runpod',
-          baseURL: 'https://api.runpod.ai/v2/black-forest-labs-flux-1-schnell',
-          headers: () => ({ Authorization: 'Bearer test-key' }),
-          fetch: mockFetch,
-        }
-      );
-
-      const payload = (fluxModel as any).buildInputPayload(
-        'Test prompt',
-        '1024*768',
-        42,
-        { negative_prompt: 'bad quality' }
-      );
-
-      expect(payload).toMatchObject({
-        prompt: 'Test prompt',
-        width: 1024,
-        height: 768,
-        seed: 42,
-        num_inference_steps: 4, // Schnell
-        guidance: 7,
-        image_format: 'png',
-        negative_prompt: 'bad quality',
-      });
-    });
-
-    it('should build correct payload for Flux Kontext models', () => {
-      const kontextModel = new RunpodImageModel(
-        'black-forest-labs/flux-1-kontext-dev',
-        {
-          provider: 'runpod',
-          baseURL:
-            'https://api.runpod.ai/v2/black-forest-labs-flux-1-kontext-dev',
-          headers: () => ({ Authorization: 'Bearer test-key' }),
-          fetch: mockFetch,
-        }
-      );
-
-      const payload = (kontextModel as any).buildInputPayload(
-        'Transform this',
-        '1328*1328',
-        42,
-        {
-          image: 'https://example.com/input.jpg',
-          negative_prompt: 'bad quality',
-        }
-      );
-
-      expect(payload).toMatchObject({
-        prompt: 'Transform this',
-        size: '1328*1328',
-        seed: 42,
-        num_inference_steps: 28, // Kontext
-        guidance: 2,
-        output_format: 'png',
-        image: 'https://example.com/input.jpg',
-        negative_prompt: 'bad quality',
-      });
-    });
-
-    it('should build correct payload for Nano Banana edit (multi-image)', () => {
-      const nanoBananaEditModel = new RunpodImageModel('nano-banana-edit', {
-        provider: 'runpod',
-        baseURL: 'https://api.runpod.ai/v2/nano-banana-edit',
-        headers: () => ({ Authorization: 'Bearer test-key' }),
-        fetch: mockFetch,
-      });
-
-      const images = [
-        'https://example.com/img1.jpg',
-        'https://example.com/img2.jpg',
-        'https://example.com/img3.jpg',
-        'https://example.com/img4.jpg',
-      ];
-
-      const payload = (nanoBananaEditModel as any).buildInputPayload(
-        'Combine these four source images into a single scene',
-        '1328*1328',
-        // seed intentionally omitted to verify default assignment
-        undefined,
-        { images, enable_safety_checker: true }
-      );
-
-      expect(payload).toMatchObject({
-        prompt: 'Combine these four source images into a single scene',
-        size: '1328*1328',
-        seed: -1,
-        images,
-        enable_safety_checker: true,
-      });
-    });
-  });
-
-  describe('model detection', () => {
-    it('should detect Flux models correctly', () => {
-      const fluxModels = [
-        'black-forest-labs/flux-1-schnell',
-        'black-forest-labs/flux-1-dev',
-        'black-forest-labs/flux-1-kontext-dev',
-      ];
-
-      fluxModels.forEach((modelId) => {
-        const isFlux =
-          modelId.includes('flux') || modelId.includes('black-forest-labs');
-        expect(isFlux).toBe(true);
-      });
-    });
-
-    it('should detect Kontext models correctly', () => {
-      const kontextModel = new RunpodImageModel(
-        'black-forest-labs/flux-1-kontext-dev',
-        {
-          provider: 'runpod',
-          baseURL:
-            'https://api.runpod.ai/v2/black-forest-labs-flux-1-kontext-dev',
-          headers: () => ({ Authorization: 'Bearer test-key' }),
-          fetch: mockFetch,
-        }
-      );
-
-      const isKontext = kontextModel.modelId.includes('kontext');
-      expect(isKontext).toBe(true);
-    });
-  });
-});
->>>>>>> 0d164924
+});